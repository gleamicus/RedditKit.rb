--- conflicted
+++ resolved
@@ -20,11 +20,9 @@
   spec.test_files    = spec.files.grep(%r{^(test|spec|features)/})
   spec.require_paths = ["lib"]
 
-  spec.add_dependency 'faraday', "~> 0.8"
-<<<<<<< HEAD
-  spec.add_dependency 'htmlentities', "~> 4.3"
-=======
-  spec.add_dependency 'multi_json', '~> 1.0'
->>>>>>> 7502e1e1
+  spec.add_dependency 'faraday', ">= 0.8"
+  spec.add_dependency 'htmlentities', ">= 4.3"
+  spec.add_dependency 'multi_json', '>= 1.8'
+
   spec.add_development_dependency 'dotenv'
 end